--- conflicted
+++ resolved
@@ -635,8 +635,6 @@
     "numpy.std(unstratified_summary['mean'])\n",
     "\n"
    ]
-<<<<<<< HEAD
-=======
   },
   {
    "cell_type": "code",
@@ -848,7 +846,6 @@
    "metadata": {},
    "outputs": [],
    "source": []
->>>>>>> 8c1d9e02
   }
  ],
  "metadata": {
